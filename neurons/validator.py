--- conflicted
+++ resolved
@@ -275,46 +275,7 @@
             exclude_pdbs = self.store.get_all_pdbs()
             job_event: Dict = await create_new_challenge(self, exclude=exclude_pdbs)
 
-<<<<<<< HEAD
             await self.add_job(job_event=job_event)
-=======
-            # assign workers to the job (hotkeys)
-            active_jobs = self.store.get_queue(ready=False).queue
-            active_hotkeys = [j.hotkeys for j in active_jobs]  # list of lists
-            active_hotkeys = list(chain.from_iterable(active_hotkeys))
-            exclude_uids = self.get_uids(hotkeys=active_hotkeys)
-
-            start_time = time.time()
-            valid_uids = await self.sample_random_uids(
-                num_uids_to_sample=self.config.neuron.sample_size,
-                exclude_uids=exclude_uids,
-            )
-
-            uid_search_time = time.time() - start_time
-
-            if len(valid_uids) >= self.config.neuron.sample_size:
-                # With the above logic, we know we have a valid set of uids.
-                # selects a new pdb, downloads data, preprocesses and gets hyperparams.
-                job_event: Dict = await create_new_challenge(self, exclude=exclude_pdbs)
-                job_event["uid_search_time"] = uid_search_time
-
-                selected_hotkeys = [self.metagraph.hotkeys[uid] for uid in valid_uids]
-
-                self.store.insert(
-                    pdb=job_event["pdb_id"],
-                    ff=job_event["ff"],
-                    water=job_event["water"],
-                    box=job_event["box"],
-                    hotkeys=selected_hotkeys,
-                    epsilon=job_event["epsilon"],
-                    system_kwargs=job_event["system_kwargs"],
-                    event=job_event,
-                )
-            else:
-                logger.warning(
-                    f"Not enough available uids to create a job. Requested {self.config.neuron.sample_size}, but number of valid uids is {len(valid_uids)}... Skipping until available"
-                )
->>>>>>> 0b7d5474
             await asyncio.sleep(0.01)
 
     async def update_job(self, job: Job):
@@ -455,27 +416,17 @@
                     logger.debug(f"✅ Creating jobs! ✅")
                     # Here is where we select, download and preprocess a pdb
                     # We also assign the pdb to a group of workers (miners), based on their workloads
-<<<<<<< HEAD
 
                     await self.add_k_synthetic_jobs(
                         k=self.config.neuron.queue_size - queue.qsize()
                     )
 
-                    bt.logging.info(
+                    logger.info(
                         f"Sleeping {self.config.neuron.synthetic_job_interval} seconds before next job creation loop."
-                    )
-                else:
-                    bt.logging.info(
-                        f"Job queue is full. Sleeping {self.config.neuron.synthetic_job_interval} seconds before next job creation loop."
-=======
-                    await self.add_jobs(k=self.config.neuron.queue_size - queue.qsize())
-                    logger.info(
-                        f"Sleeping 60 seconds before next job creation loop."
                     )
                 else:
                     logger.info(
                         "Job queue is full. Sleeping 60 seconds before next job creation loop."
->>>>>>> 0b7d5474
                     )
 
             except Exception as e:
