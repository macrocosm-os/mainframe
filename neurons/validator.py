# The MIT License (MIT)
# Copyright © 2024 Macrocosmos

import os
import re
import time
import random
import asyncio
import traceback

from itertools import chain
from typing import Any, Dict, List, Tuple

import torch
import numpy as np
import pandas as pd
from async_timeout import timeout

from folding.base.validator import BaseValidatorNeuron
from folding.rewards.reward_pipeline import reward_pipeline

# import base validator class which takes care of most of the boilerplate
from folding.store import Job, SQLiteJobStore
from folding.utils.logger import logger
from folding.utils.logging import log_event
from folding.utils.uids import get_random_uids
from folding.utils.s3_utils import upload_output_to_s3
from folding.validators.forward import create_new_challenge, run_ping_step, run_step
from folding.validators.protein import Protein
from folding.registries.miner_registry import MinerRegistry


class Validator(BaseValidatorNeuron):
    """
    Protein folding validator neuron. This neuron is responsible for validating the folding of proteins by querying the miners and updating the scores based on the responses.
    """

    def __init__(self, config=None):
        super(Validator, self).__init__(config=config)

        self.load_state()

        # Init sync with the network. Updates the metagraph.
        self.sync()
        self.store = SQLiteJobStore()

        # Sample all the uids on the network, and return only the uids that are non-valis.
        logger.info("Determining all miner uids...⏳")
        self.all_miner_uids: List = get_random_uids(
            self, k=int(self.metagraph.n), exclude=None
        ).tolist()

        self.miner_registry = MinerRegistry(miner_uids=self.all_miner_uids)

        self.wandb_run_start = None
        self.RSYNC_EXCEPTION_COUNT = 0

        self.validator_hotkey_reference = self.wallet.hotkey.ss58_address[:8]

    def get_uids(self, hotkeys: List[str]) -> List[int]:
        """Returns the uids corresponding to the hotkeys.
        It is possible that some hotkeys have been dereg'd,
        so we need to check for them in the metagraph.

        Args:
            hotkeys (List[str]): List of hotkeys

        Returns:
            List[int]: List of uids
        """
        return [
            self.metagraph.hotkeys.index(hotkey)
            for hotkey in hotkeys
            if hotkey in self.metagraph.hotkeys
            and self.metagraph.axons[self.metagraph.hotkeys.index(hotkey)].is_serving
        ]

    async def forward(self, job: Job) -> dict:
        """Carries out a query to the miners to check their progress on a given job (pdb) and updates the job status based on the results.

        Validator forward pass. Consists of:
        - Generating the query
        - Querying the miners
        - Getting the responses
        - Rewarding the miners
        - Updating the scores

        Args:
            job (Job): Job object containing the pdb and hotkeys
        """

        protein = await Protein.from_job(job=job, config=self.config.protein)

        uids = self.get_uids(hotkeys=job.hotkeys)

        logger.info("Running run_step...⏳")
        return await run_step(
            self,
            protein=protein,
            uids=uids,
            timeout=self.config.neuron.timeout,
            best_submitted_energy=job.best_loss,
        )

    async def ping_all_miners(
        self,
        exclude_uids: List[int],
    ) -> Tuple[List[int], List[int]]:
        """Sample ALL (non-excluded) miner uids and return the list of uids
        that can serve jobs.

        Args:
            exclude_uids (List[int]): uids to exclude from the uids search

        Returns:
           Tuple(List,List): Lists of active and inactive uids
        """

        current_miner_uids = list(
            set(self.all_miner_uids).difference(set(exclude_uids))
        )

        ping_report = await run_ping_step(
            self, uids=current_miner_uids, timeout=self.config.neuron.ping_timeout
        )
        can_serve = ping_report["miner_status"]  # list of booleans

        active_uids = np.array(current_miner_uids)[can_serve].tolist()
        return active_uids

    async def sample_random_uids(
        self,
        num_uids_to_sample: int,
        exclude_uids: List[int] = None,
    ) -> List[int]:
        """Helper function to sample a batch of uids on the network, determine their serving status,
        and sample more until a desired number of uids is found.

        Args:
            num_uids_to_sample (int): The number of uids to sample.
            exclude_uids (List[int], optional): List of uids to exclude from the sampling. Defaults to None.

        Returns:
            List[int]: A list of random uids.
        """

        if exclude_uids is not None:
            all_miner_uids = list(
                set(self.all_miner_uids).difference(set(exclude_uids))
            )
        else:
            all_miner_uids = self.all_miner_uids

        return random.sample(all_miner_uids, num_uids_to_sample)

    async def get_valid_uids(self) -> List[int]:
        """get valid uids to work on a job by sampling random uids and excluding active jobs.

        Returns:
            valid_uids: List of uids
        """
        active_jobs = self.store.get_queue(
            ready=False, hotkey=self.wallet.hotkey.ss58_address
        ).queue
        active_hotkeys = [j.hotkeys for j in active_jobs]  # list of lists
        active_hotkeys = list(chain.from_iterable(active_hotkeys))
        exclude_uids = self.get_uids(hotkeys=active_hotkeys)

        valid_uids = await self.sample_random_uids(
            num_uids_to_sample=self.config.neuron.sample_size, exclude_uids=exclude_uids
        )

        return valid_uids

    async def add_job(
        self, job_event: dict[str, Any], uids: List[int] = None, protein: Protein = None
    ) -> bool:
        """Add a job to the job store while also checking to see what uids can be assigned to the job.
        If uids are not provided, then the function will sample random uids from the network.

        Args:
            job_event (dict[str, Any]): parameters that are needed to make the job.
            uids (List[int], optional): List of uids that can be assigned to the job. Defaults to None.
        """
        start_time = time.time()

        if uids is not None:
            valid_uids = uids
        else:
            valid_uids = await self.get_valid_uids()

        job_event["uid_search_time"] = time.time() - start_time
        selected_hotkeys = [self.metagraph.hotkeys[uid] for uid in valid_uids]

        if len(valid_uids) >= self.config.neuron.sample_size:
            # If the job is organic, we still need to run the setup simulation to create the files needed for the job.
            if job_event.get("is_organic"):
                self.config.protein.input_source = job_event["source"]
                protein = Protein(**job_event, config=self.config.protein)

                try:
                    async with timeout(180):
                        logger.info(
                            f"setup_simulation for organic query: {job_event['pdb_id']}"
                        )
                        await protein.setup_simulation()
                        logger.success(
                            f"✅✅ organic {job_event['pdb_id']} simulation ran successfully! ✅✅"
                        )

                    if protein.init_energy > 0:
                        raise ValueError(
                            f"Initial energy is positive: {protein.init_energy}. Simulation failed."
                        )

                except Exception as e:
                    logger.error(f"Error in setting up organic query: {e}")

            logger.info(f"Inserting job: {job_event['pdb_id']}")
            try:
                job_id = self.store.upload_job(
                    pdb=job_event["pdb_id"],
                    ff=job_event["ff"],
                    water=job_event["water"],
                    box=job_event["box"],
                    hotkeys=selected_hotkeys,
                    job_type=job_event["job_type"],
                    system_kwargs=job_event["system_kwargs"],
                    keypair=self.wallet.hotkey,
                    gjp_address=self.config.neuron.gjp_address,
                    epsilon=job_event["epsilon"],
                    event=job_event,
                    s3_links=job_event["s3_links"],
                )
                job_event["job_id"] = job_id

                return True
            except Exception as e:
                logger.warning(f"Error uploading job: {traceback.format_exc()}")
                job_event["job_id"] = None

                return False

        else:
            logger.warning(
                f"Not enough available uids to create a job. Requested {self.config.neuron.sample_size}, but number of valid uids is {len(valid_uids)}... Skipping until available"
            )
            return False

    async def add_k_synthetic_jobs(self, k: int):
        """Creates new synthetic jobs and assigns them to available workers. Updates DB with new records.
        Each "job" is an individual protein folding challenge that is distributed to the miners.

        Args:
            k (int): The number of jobs create and distribute to miners.
        """

        # Deploy K number of unique pdb jobs, where each job gets distributed to self.config.neuron.sample_size miners
        for ii in range(k):
            logger.info(f"Adding job: {ii+1}/{k}")

            # This will change on each loop since we are submitting a new pdb to the batch of miners
            exclude_pdbs = self.store.get_all_pdbs()
            job_event: Dict = await create_new_challenge(self, exclude=exclude_pdbs)

            await self.add_job(job_event=job_event)
            await asyncio.sleep(0.01)

    async def update_job(self, job: Job):
        """Updates the job status based on the event information

        TODO: we also need to remove hotkeys that have not participated for some time (dereg or similar)
        """

        top_reward = 0.80
        apply_pipeline = False

        energies = torch.Tensor(job.event["energies"])
        rewards = torch.zeros(len(energies))  # one-hot per update step

        logger.info(f"event information: {job.event['reason']},  {job.event['uids']}")
        for uid, reason in zip(job.event["uids"], job.event["reason"]):
            # If there is an exploit on the cpt file detected via the state-checkpoint, reduce score.
            if reason == "state-checkpoint":
                logger.warning(
                    f"Setting uid {uid} score to zero, State-checkpoint check failed."
                )
                self.scores[uid] = 0.5 * self.scores[uid]

            credibility = [0.0] if reason != "" else [1.0]
            self.miner_registry.add_credibilities(
                miner_uid=uid, task=job.job_type, credibilities=credibility
            )

        best_index = np.argmin(energies)
        best_loss = energies[best_index].item()  # item because it's a torch.tensor
        best_hotkey = job.hotkeys[best_index]

        await job.update(
            hotkeys=job.hotkeys,
            loss=best_loss,
            hotkey=best_hotkey,
        )

        # If no miners respond appropriately, the energies will be all zeros
        if (energies == 0).all():
            # All miners not responding but there is at least ONE miner that did in the past. Give them rewards.
            if job.best_loss < 0:
                apply_pipeline = True
                logger.warning(
                    f"Received all zero energies for {job.pdb_id} but stored best_loss < 0... Applying reward pipeline."
                )
        else:
            apply_pipeline = True
            logger.success("Non-zero energies received. Applying reward pipeline.")

        if apply_pipeline:
            rewards: torch.Tensor = await reward_pipeline(
                energies=energies,
                rewards=rewards,
                top_reward=top_reward,
                job=job,
            )

            uids = self.get_uids(hotkeys=job.hotkeys)
            await self.update_scores(
                rewards=rewards,
                uids=uids,  # pretty confident these are in the correct order.
            )
        else:
            logger.warning(
                f"All energies zero for job {job.pdb_id} and job has never been updated... Skipping"
            )

        async def prepare_event_for_logging(event: Dict):
            for key, value in event.items():
                if isinstance(value, pd.Timedelta):
                    event[key] = value.total_seconds()
            return event

        event = job.to_dict()
        simulation_event = event.pop("event")  # contains information from hp search
        merged_events = simulation_event | event  # careful: this overwrites.

        merged_events["rewards"] = list(
            rewards.numpy()
        )  # add the rewards to the logging event.

        event = await prepare_event_for_logging(merged_events)

        # If the job is finished, remove the pdb directory
        pdb_location = None
        folded_protein_location = None
        protein = await Protein.from_job(job=job, config=self.config.protein)

        if protein is not None:
            if job.active is True:
                if event["updated_count"] == 1:
                    pdb_location = protein.pdb_location

                protein.get_miner_data_directory(event["best_hotkey"])
                folded_protein_location = os.path.join(
                    protein.miner_data_directory, f"{protein.pdb_id}_folded.pdb"
                )

        else:
            logger.error(f"Protein.from_job returns NONE for protein {job.pdb_id}")

        # Remove these keys from the log because they polute the terminal.
        log_event(
            self,
            event=event,
            pdb_location=pdb_location,
            folded_protein_location=folded_protein_location,
        )

        # Only upload the best .cpt files to S3 if the job is inactive
        if job.active is False:
            output_links = []
            for idx, best_cpt_file in enumerate(job.event["best_cpt"]):
                # If the best_cpt_file is empty, we will append an empty string to the output_links list.
                if best_cpt_file == "":
                    output_links.append("")
                    continue

<<<<<<< HEAD
                if not self.config.s3.off:
                    output_link = await upload_output_to_s3(
                        handler=protein.handler,
                        output_file=best_cpt_file,
                        pdb_id=job.pdb_id,
                        miner_hotkey=job.hotkeys[idx],
                        VALIDATOR_ID=self.validator_hotkey_reference,
                    )
                else:
                    output_link = ""
=======
                output_link = await upload_output_to_s3(
                    handler=protein.handler,
                    output_file=best_cpt_file,
                    pdb_id=job.pdb,
                    miner_hotkey=job.hotkeys[idx],
                    VALIDATOR_ID=self.validator_hotkey_reference,
                )
>>>>>>> 66f04a0f

                output_links.append(output_link)

            job.best_cpt_links = output_links

        # Finally, we update the job in the store regardless of what happened.
        self.store.update_gjp_job(
            job=job,
            gjp_address=self.config.neuron.gjp_address,
            keypair=self.wallet.hotkey,
            job_id=job.job_id,
        )

        merged_events.pop("checked_energy")
        merged_events.pop("miner_energy")
        logger.success(f"Event information: {merged_events}")

        if protein is not None and job.active is False:
            protein.remove_pdb_directory()

    async def sync_loop(self):
        logger.info("Starting sync loop.")
        while True:
            seconds_per_block = 12
            await asyncio.sleep(self.config.neuron.epoch_length * seconds_per_block)
            self.sync()

    async def create_synthetic_jobs(self):
        """
        Creates jobs and adds them to the queue.
        """

        while True:
            try:
                logger.info("Starting job creation loop.")
                queue = self.store.get_queue(
                    ready=False, hotkey=self.wallet.hotkey.ss58_address
                )
                if queue.qsize() < self.config.neuron.queue_size:
                    # Potential situation where (sample_size * queue_size) > available uids on the metagraph.
                    # Therefore, this product must be less than the number of uids on the metagraph.
                    if (
                        self.config.neuron.sample_size * self.config.neuron.queue_size
                    ) > self.metagraph.n:
                        raise ValueError(
                            f"sample_size * queue_size must be less than the number of uids on the metagraph ({self.metagraph.n})."
                        )

                    logger.debug("✅ Creating jobs! ✅")
                    # Here is where we select, download and preprocess a pdb
                    # We also assign the pdb to a group of workers (miners), based on their workloads

                    await self.add_k_synthetic_jobs(
                        k=self.config.neuron.queue_size - queue.qsize()
                    )

                    logger.info(
                        f"Sleeping {self.config.neuron.synthetic_job_interval} seconds before next job creation loop."
                    )
                else:
                    logger.info(
                        "Job queue is full. Sleeping 60 seconds before next job creation loop."
                    )

            except Exception as e:
                logger.error(f"Error in create_jobs: {traceback.format_exc()}")

            await asyncio.sleep(self.config.neuron.synthetic_job_interval)

    async def update_jobs(self):
        while True:
            try:
                # Wait at the beginning of update_jobs since we want to avoid attemping to update jobs before we get data back.
                await asyncio.sleep(self.config.neuron.update_interval)

                logger.info("Updating jobs.")
                logger.info(f"step({self.step}) block({self.block})")

                for job in self.store.get_queue(
                    ready=True, hotkey=self.wallet.hotkey.ss58_address
                ).queue:
                    # Remove any deregistered hotkeys from current job. This will update the store when the job is updated.
                    if not job.check_for_available_hotkeys(self.metagraph.hotkeys):
                        self.store.update_gjp_job(
                            job=job,
                            gjp_address=self.config.neuron.gjp_address,
                            keypair=self.wallet.hotkey,
                            job_id=job.job_id,
                        )
                        continue

                    # Here we straightforwardly query the workers associated with each job and update the jobs accordingly
                    job_event = await self.forward(job=job)

                    # If we don't have any miners reply to the query, we will make it inactive.
                    if len(job_event["energies"]) == 0:
                        job.active = False
                        self.store.update_gjp_job(
                            job=job,
                            gjp_address=self.config.neuron.gjp_address,
                            keypair=self.wallet.hotkey,
                            job_id=job.job_id,
                        )
                        continue

                    if isinstance(job.event, str):
                        job.event = eval(job.event)  # if str, convert to dict.

                    job.event.update(job_event)
                    # Determine the status of the job based on the current energy and the previous values (early stopping)
                    # Update the DB with the current status
                    await self.update_job(job=job)
            except Exception as e:
                logger.error(f"Error in update_jobs: {traceback.format_exc()}")

            self.step += 1

            logger.info(
                f"Sleeping {self.config.neuron.update_interval} seconds before next job update loop."
            )

    async def __aenter__(self):
        self.loop.create_task(self.sync_loop())
        self.loop.create_task(self.create_synthetic_jobs())
        self.loop.create_task(self.update_jobs())
        self.is_running = True
        logger.debug("Starting validator in background thread.")
        return self

    async def __aexit__(self, exc_type, exc_value, traceback):
        """
        Stops the validator's background operations upon exiting the context.
        This method facilitates the use of the validator in a 'with' statement.

        Args:
            exc_type: The type of the exception that caused the context to be exited.
                      None if the context was exited without an exception.
            exc_value: The instance of the exception that caused the context to be exited.
                       None if the context was exited without an exception.
            traceback: A traceback object encoding the stack trace.
                       None if the context was exited without an exception.
        """
        if self.is_running:
            logger.debug("Stopping validator in background thread.")
            self.should_exit = True
            self.is_running = False
            logger.debug("Stopped")


async def main():
    async with Validator() as v:
        while v.is_running and not v.should_exit:
            await asyncio.sleep(30)


# The main function parses the configuration and runs the validator.
if __name__ == "__main__":
    asyncio.run(main())<|MERGE_RESOLUTION|>--- conflicted
+++ resolved
@@ -383,18 +383,6 @@
                     output_links.append("")
                     continue
 
-<<<<<<< HEAD
-                if not self.config.s3.off:
-                    output_link = await upload_output_to_s3(
-                        handler=protein.handler,
-                        output_file=best_cpt_file,
-                        pdb_id=job.pdb_id,
-                        miner_hotkey=job.hotkeys[idx],
-                        VALIDATOR_ID=self.validator_hotkey_reference,
-                    )
-                else:
-                    output_link = ""
-=======
                 output_link = await upload_output_to_s3(
                     handler=protein.handler,
                     output_file=best_cpt_file,
@@ -402,7 +390,6 @@
                     miner_hotkey=job.hotkeys[idx],
                     VALIDATOR_ID=self.validator_hotkey_reference,
                 )
->>>>>>> 66f04a0f
 
                 output_links.append(output_link)
 
