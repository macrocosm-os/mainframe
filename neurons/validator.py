# The MIT License (MIT)
# Copyright © 2024 Macrocosmos

from collections import defaultdict
import os
import time
import asyncio
import traceback

from datetime import datetime
from typing import Any, Dict, List, Tuple

import netaddr
import requests
import torch
import numpy as np
import pandas as pd
from async_timeout import timeout
import tenacity


import folding.utils.constants as c
from folding.base.reward import BatchRewardInput
from folding.base.reward import BaseReward, RewardEvent
from folding.base.validator import BaseValidatorNeuron
from folding.rewards.md_rewards import REWARD_REGISTRY

# import base validator class which takes care of most of the boilerplate
from folding.store import Job, SQLiteJobStore
from folding.utils.logger import logger
from folding.utils.logging import log_event
from folding.utils.uids import get_all_miner_uids
from folding.utils.s3_utils import (
    upload_output_to_s3,
    upload_to_s3,
    DigitalOceanS3Handler,
)
from folding.validators.forward import create_new_challenge, run_step
from folding.validators.protein import Protein
from folding.registries.miner_registry import MinerRegistry
from folding.organic.api import start_organic_api


class Validator(BaseValidatorNeuron):
    """
    Protein folding validator neuron. This neuron is responsible for validating the folding of proteins by querying the miners and updating the scores based on the responses.
    """

    def __init__(self, config=None):
        super(Validator, self).__init__(config=config)

        self.load_state()

        # Sample all the uids on the network, and return only the uids that are non-valis.
        logger.info("Determining all miner uids...⏳")
        self.all_miner_uids: List = get_all_miner_uids(
            metagraph=self.metagraph,
            vpermit_tao_limit=self.config.neuron.vpermit_tao_limit,
            include_serving_in_check=False,
        )

        # If we do not have any miner registry saved to the machine, create.
        if not hasattr(self, "miner_registry"):
            self.miner_registry = MinerRegistry(miner_uids=self.all_miner_uids)

        # Init sync with the network. Updates the metagraph.
        self.sync()

        self.store = SQLiteJobStore()
        self.wandb_run_start = None
        self.RSYNC_EXCEPTION_COUNT = 0

        self.validator_hotkey_reference = self.wallet.hotkey.ss58_address[:8]

        # The last time that we checked the global job pool.
        self.last_time_checked = datetime.now()
        self.last_time_created_jobs = datetime.now()

        if not self.config.s3.off:
            try:
                self.handler = DigitalOceanS3Handler(
                    bucket_name=self.config.s3.bucket_name,
                )
            except ValueError as e:
                raise f"Failed to create S3 handler, check your .env file: {e}"

    async def forward(self, job: Job) -> dict:
        """Carries out a query to the miners to check their progress on a given job (pdb) and updates the job status based on the results.

        Validator forward pass. Consists of:
        - Generating the query
        - Querying the miners
        - Getting the responses
        - Rewarding the miners
        - Updating the scores

        Args:
            job (Job): Job object containing the pdb and hotkeys
        """

        protein = await Protein.from_job(job=job, config=self.config.protein)

        logger.info("Running run_step...⏳")
        return await run_step(
            self,
            protein=protein,
            timeout=self.config.neuron.timeout,
            job_id=job.job_id,
            job_type=job.job_type,
        )

    async def add_job(self, job_event: dict[str, Any], protein: Protein = None) -> bool:
        """Add a job to the job store while also checking to see what uids can be assigned to the job.
        If uids are not provided, then the function will sample random uids from the network.

        Args:
            job_event (dict[str, Any]): parameters that are needed to make the job.
        """
        start_time = time.time()

        job_event["uid_search_time"] = time.time() - start_time

        # If the job is organic, we still need to run the setup simulation to create the files needed for the job.
        if job_event.get("is_organic"):
            self.config.protein.input_source = job_event["source"]
            protein = Protein(**job_event, config=self.config.protein)

            try:
                job_event["pdb_id"] = job_event["pdb_id"]
                job_event["job_type"] = "OrganicMD"
                job_event["pdb_complexity"] = [dict(protein.pdb_complexity)]
                job_event["init_energy"] = protein.init_energy
                job_event["epsilon"] = protein.epsilon
                job_event["s3_links"] = {
                    "testing": "testing"
                }  # overwritten below if s3 logging is on.
                async with timeout(300):
                    logger.info(
                        f"setup_simulation for organic query: {job_event['pdb_id']}"
                    )
                    await protein.setup_simulation()
                    logger.success(
                        f"✅✅ organic {job_event['pdb_id']} simulation ran successfully! ✅✅"
                    )

                if protein.init_energy > 0:
                    logger.error(
                        f"Initial energy is positive: {protein.init_energy}. Simulation failed."
                    )
                    job_event["active"] = False

                if not self.config.s3.off:
                    try:
                        logger.info(f"Uploading to {self.handler.bucket_name}")
                        s3_links = await upload_to_s3(
                            handler=self.handler,
                            pdb_location=protein.pdb_location,
                            simulation_cpt=protein.simulation_cpt,
                            validator_directory=protein.validator_directory,
                            pdb_id=job_event["pdb_id"],
                            VALIDATOR_ID=self.validator_hotkey_reference,
                        )
                        job_event["s3_links"] = s3_links
                        logger.success("✅✅ Simulation ran successfully! ✅✅")
                    except Exception as e:
                        logger.error(f"Error in uploading to S3: {e}")
                        logger.error("❌❌ Simulation failed! ❌❌")
                        job_event["active"] = False

            except Exception as e:
                job_event["active"] = False
                logger.error(f"Error in setting up organic query: {e}")

        logger.info(f"Inserting job: {job_event['pdb_id']}")
        try:
            job = self.store.upload_job(
                event=job_event,
                keypair=self.wallet.hotkey,
                gjp_address=self.config.neuron.gjp_address,
            )

            job_event["job_id"] = await self.store.confirm_upload(job_id=job.job_id)

            if hasattr(job_event, "job_id") and job_event["job_id"] is None:
                raise ValueError("job_id is None")

            logger.success("Job was uploaded successfully!")

            self.last_time_created_jobs = datetime.now()

            # TODO: return job_id
            return True
        except Exception as e:
            logger.warning(f"Error uploading job: {traceback.format_exc()}")
            job_event["job_id"] = None

            return False

    async def add_k_synthetic_jobs(self, k: int):
        """Creates new synthetic jobs and assigns them to available workers. Updates DB with new records.
        Each "job" is an individual protein folding challenge that is distributed to the miners.

        Args:
            k (int): The number of jobs create and distribute to miners.
        """

        # Deploy K number of unique pdb jobs, where each job gets distributed to self.config.neuron.sample_size miners
        for ii in range(k):
            logger.info(f"Adding job: {ii+1}/{k}")

            # This will change on each loop since we are submitting a new pdb to the batch of miners
            exclude_pdbs = self.store.get_all_pdbs()
            job_event: Dict = await create_new_challenge(self, exclude=exclude_pdbs)

            await self.add_job(job_event=job_event)
            await asyncio.sleep(0.01)

    async def update_job(self, job: Job):
        """Updates the job status based on the event information

        Args:
            job (Job): Job object containing the job information
        """

        apply_pipeline = False
        energies = torch.Tensor(job.event["energies"])

        # The length of job.event["uids"] should be all miner uids in the network
        for uid, reason in zip(job.event["uids"], job.event["reason"]):
            # jobs are "skipped" when they are spot checked
            if reason == "skip":
                continue

            # If there is an exploit on the cpt file detected via the state-checkpoint, reduce score.
            if reason == "state-checkpoint":
                logger.warning(
                    f"Reducing uid {uid} score, State-checkpoint check failed."
                )
                self.scores[uid] = 0.5 * self.scores[uid]

            credibility = [0.0] if reason != "valid" else [1.0]
            self.miner_registry.add_credibilities(
                miner_uid=uid, task=job.job_type, credibilities=credibility
            )
            self.miner_registry.update_credibility(miner_uid=uid, task=job.job_type)

        best_index = np.argmin(energies)
        best_loss = energies[best_index].item()  # item because it's a torch.tensor
        best_hotkey = job.hotkeys[best_index]

        await job.update(
            loss=best_loss,
            hotkey=best_hotkey,
        )

        # If no miners respond appropriately, the energies will be all zeros
        if (energies == 0).all():
            # All miners not responding but there is at least ONE miner that did in the past. Give them rewards.
            if job.best_loss < 0:
                apply_pipeline = True
                logger.warning(
                    f"Received all zero energies for {job.pdb_id} but stored best_loss < 0... Applying reward pipeline."
                )
        else:
            apply_pipeline = True
            logger.success("Non-zero energies received. Applying reward pipeline.")

        if apply_pipeline:
            model: BaseReward = REWARD_REGISTRY[job.job_type](priority=job.priority)
            reward_event: RewardEvent = await model.forward(
                data=BatchRewardInput(
                    energies=energies,
                    top_reward=c.TOP_SYNTHETIC_MD_REWARD,
                    job=job,
                ),
            )

            job.computed_rewards = reward_event.rewards.numpy().tolist()

        else:
            job.computed_rewards = [0.0] * len(job.hotkeys)
            logger.warning(
                f"All energies zero for job {job.pdb_id} and job has never been updated... Skipping"
            )

        async def prepare_event_for_logging(event: Dict):
            for key, value in event.items():
                if isinstance(value, pd.Timedelta):
                    event[key] = value.total_seconds()
            return event

        event = job.model_dump()
        simulation_event = event.pop("event")  # contains information from hp search
        merged_events = simulation_event | event  # careful: this overwrites.

        event = await prepare_event_for_logging(merged_events)

        # If the job is finished, remove the pdb directory
        pdb_location = None
        folded_protein_location = None
        protein = await Protein.from_job(job=job, config=self.config.protein)

        if protein is not None:
            if job.active is True:
                if event["updated_count"] == 1:
                    pdb_location = protein.pdb_location

                protein.get_miner_data_directory(event["best_hotkey"])
                folded_protein_location = os.path.join(
                    protein.miner_data_directory, f"{protein.pdb_id}_folded.pdb"
                )

        else:
            logger.error(f"Protein.from_job returns NONE for protein {job.pdb_id}")

        # Remove these keys from the log because they polute the terminal.
        log_event(
            self,
            event=event,
            pdb_location=pdb_location,
            folded_protein_location=folded_protein_location,
        )

        # Only upload the best .cpt files to S3 if the job is inactive
        if job.active is False:
<<<<<<< HEAD
            output_links = []
            for idx, best_cpt_file in enumerate(job.event["best_cpt"]):
                # If the best_cpt_file is empty, we will append an empty string to the output_links list.
                if best_cpt_file == "":
                    output_links.append("")

                output_link = await upload_output_to_s3(
                    handler=self.handler,
                    output_file=best_cpt_file,
                    pdb_id=job.pdb_id,
                    miner_hotkey=job.hotkeys[idx],
                    VALIDATOR_ID=self.validator_hotkey_reference,
=======
            output_links = [defaultdict(str)] * len(job.event["files"])
            best_cpt_files = []
            output_time = datetime.now().strftime("%Y-%m-%d_%H-%M-%S")
            for idx, files in enumerate(job.event["files"]):
                location = os.path.join(
                    "outputs",
                    job.pdb_id,
                    self.validator_hotkey_reference,
                    job.hotkeys[idx][:8],
                    output_time,
>>>>>>> 2fc284ca
                )
                for file_type, file_path in files.items():
                    if file_type == "best_cpt":
                        best_cpt_files.append(file_path)
                    # If the best_cpt_file is empty, we will append an empty string to the output_links list.
                    if file_path == "":
                        output_links[idx][file_type] = ""
                        continue

                    output_link = await upload_output_to_s3(
                        handler=self.handler,
                        output_file=file_path,
                        location=location,
                    )

                    output_links[idx][file_type] = output_link

            job.best_cpt_links = best_cpt_files
            job.event["output_links"] = output_links

        # Finally, we update the job in the store regardless of what happened.
        self.store.update_gjp_job(
            job=job,
            gjp_address=self.config.neuron.gjp_address,
            keypair=self.wallet.hotkey,
            job_id=job.job_id,
        )

<<<<<<< HEAD
        merged_events.pop("checked_energy_final")
        merged_events.pop("miner_energy_final")
        merged_events.pop("checked_energy_intermediate")
        merged_events.pop("miner_energy_intermediate")
        logger.success(f"Event information: {merged_events}")
=======
        merged_events.pop("checked_energy")
        merged_events.pop("miner_energy")
        # logger.debug(f"Event information: {merged_events}")
>>>>>>> 2fc284ca

        if protein is not None and job.active is False:
            protein.remove_pdb_directory()

    async def create_synthetic_jobs(self):
        """
        Creates jobs and adds them to the queue.
        """

        while True:
            try:
                logger.info("Starting job creation loop.")
                queue = self.store.get_queue(
                    ready=False, validator_hotkey=self.wallet.hotkey.ss58_address
                )
                if queue.qsize() < self.config.neuron.queue_size:
                    # Potential situation where (sample_size * queue_size) > available uids on the metagraph.
                    # Therefore, this product must be less than the number of uids on the metagraph.
                    if (
                        self.config.neuron.sample_size * self.config.neuron.queue_size
                    ) > self.metagraph.n:
                        raise ValueError(
                            f"sample_size * queue_size must be less than the number of uids on the metagraph ({self.metagraph.n})."
                        )

                    logger.debug("✅ Creating jobs! ✅")
                    # Here is where we select, download and preprocess a pdb
                    # We also assign the pdb to a group of workers (miners), based on their workloads

                    await self.add_k_synthetic_jobs(
                        k=self.config.neuron.queue_size - queue.qsize()
                    )

                    logger.info(
                        f"Sleeping {self.config.neuron.synthetic_job_interval} seconds before next job creation loop."
                    )
                else:
                    logger.info(
                        "Job queue is full. Sleeping 60 seconds before next job creation loop."
                    )

            except Exception as e:
                logger.error(f"Error in create_jobs: {traceback.format_exc()}")

            await asyncio.sleep(self.config.neuron.synthetic_job_interval)

    async def update_jobs(self):
        """
        Updates the jobs in the queue.
        """
        while True:
            try:
                # Wait at the beginning of update_jobs since we want to avoid attemping to update jobs before we get data back.
                await asyncio.sleep(self.config.neuron.update_interval)

                logger.info("Updating jobs.")

                for job in self.store.get_queue(
                    ready=True, validator_hotkey=self.wallet.hotkey.ss58_address
                ).queue:
                    # Here we straightforwardly query the workers associated with each job and update the jobs accordingly
                    job_event = await self.forward(job=job)

                    # If we don't have any miners reply to the query, we will make it inactive.
                    if len(job_event["energies"]) == 0:
                        job.active = False
                        self.store.update_gjp_job(
                            job=job,
                            gjp_address=self.config.neuron.gjp_address,
                            keypair=self.wallet.hotkey,
                            job_id=job.job_id,
                        )
                        continue

                    if isinstance(job.event, str):
                        job.event = eval(job.event)  # if str, convert to dict.

                    job.event.update(job_event)
                    job.hotkeys = [
                        self.metagraph.hotkeys[uid] for uid in job.event["uids"]
                    ]
                    # Determine the status of the job based on the current energy and the previous values (early stopping)
                    # Update the DB with the current status
                    await self.update_job(job=job)
                logger.info(f"step({self.step}) block({self.block})")

            except Exception as e:
                logger.error(f"Error in update_jobs: {traceback.format_exc()}")

            self.step += 1

            logger.info(
                f"Sleeping {self.config.neuron.update_interval} seconds before next job update loop."
            )

    async def read_and_update_rewards(self):
        """Read the rewards from the inactive jobs and update the scores of the miners
        using EMA.
        """
        inactive_jobs_queue = self.store.get_inactive_queue(
            last_time_checked=self.last_time_checked.strftime("%Y-%m-%dT%H:%M:%S")
        )
        self.last_time_checked = datetime.now()

        if inactive_jobs_queue.qsize() == 0:
            logger.info("No inactive jobs to update.")
            return

        logger.info(f"number of jobs to eval: {inactive_jobs_queue.qsize()}")
        while (
            not inactive_jobs_queue.qsize() == 0
        ):  # recommended to use qsize() instead of empty()
            inactive_job = inactive_jobs_queue.get()
            logger.info(f"Updating scores for job: {inactive_job.pdb_id}")
            if inactive_job.computed_rewards is None:
                logger.warning(
                    f"Computed rewards are None for job: {inactive_job.pdb_id}"
                )
                continue

            await self.update_scores(
                rewards=torch.Tensor(inactive_job.computed_rewards),
                uids=inactive_job.event["uids"],
            )
            await asyncio.sleep(0.01)

    @tenacity.retry(
        stop=tenacity.stop_after_attempt(3),
        wait=tenacity.wait_exponential(multiplier=1, min=4, max=15),
    )
    async def start_organic_api(self):
        try:
            logger.info("Starting organic API")
            external_ip = requests.get("https://checkip.amazonaws.com").text.strip()
            netaddr.IPAddress(external_ip)
            previous_commit = self.subtensor.get_commitment(
                self.config.netuid, self.uid
            )
            logger.info(f"Previous commitment: {previous_commit}")
            commitment = f"http://{external_ip}:{self.config.neuron.organic_api.port}"

            if previous_commit != commitment:
                serve_success = self.subtensor.commit(
                    wallet=self.wallet,
                    netuid=self.config.netuid,
                    data=commitment,
                )
                logger.debug(f"Serve success: {serve_success}")
            else:
                logger.info("No need to commit again")

            await start_organic_api(self._organic_scoring, self.config)
        except Exception as e:
            logger.error(f"Error in start_organic_api: {traceback.format_exc()}")
            raise e

    async def reward_loop(self):
        logger.info("Starting reward loop.")
        while True:
            try:
                await asyncio.sleep(60)
                await self.read_and_update_rewards()
            except Exception as e:
                logger.error(f"Error in reward_loop: {traceback.format_exc()}")

    async def sync_loop(self):
        logger.info("Starting sync loop.")
        while True:
            seconds_per_block = 12
            try:
                await asyncio.sleep(self.config.neuron.epoch_length * seconds_per_block)
                self.sync()
            except Exception as e:
                logger.error(f"Error in sync_loop: {traceback.format_exc()}")

    async def monitor_db(self):
        """
        Monitors the database for any changes.
        """
        while True:
            try:
                await asyncio.sleep(300)
                try:
                    outdated = await self.store.monitor_db()
                except Exception as e:
                    logger.error(f"Error in monitor_db: {traceback.format_exc()}")
                    await self.start_rqlite()

                if outdated:
                    logger.error("Database is outdated. Restarting rqlite.")
                    await self.start_rqlite()
                else:
                    logger.debug("Database is up-to-date.")
            except Exception as e:
                logger.error(f"Error in monitor_db: {traceback.format_exc()}")

    async def monitor_validator(self):
        while True:
            await asyncio.sleep(3600)
            # if no jobs have been created in the last 12 hours, shutdown the validator
            if (datetime.now() - self.last_time_created_jobs).seconds > 43200:
                logger.error(
                    "No jobs have been created in the last 12 hours. Restarting validator."
                )
                self.should_exit = True

            block_difference = (
                self.metagraph.block - self.metagraph.neurons[self.uid].last_update
            )
            if block_difference > 3 * self.config.neuron.epoch_length:
                logger.error(
                    f"Haven't set blocks in {block_difference} blocks. Restarting validator."
                )
                self.should_exit = True

    async def __aenter__(self):
        await self.start_rqlite()
        await asyncio.sleep(10)  # Wait for rqlite to start

        self.loop.create_task(self.sync_loop())
        self.loop.create_task(self.update_jobs())
        self.loop.create_task(self.create_synthetic_jobs())
        self.loop.create_task(self.reward_loop())
        self.loop.create_task(self.monitor_db())
        if self.config.neuron.organic_enabled:
            logger.info("Starting organic scoring loop.")
            self.loop.create_task(self._organic_scoring.start_loop())
            self.loop.create_task(self.start_organic_api())
        self.loop.create_task(self.monitor_validator())
        self.is_running = True
        logger.debug("Starting validator in background thread.")
        return self

    async def __aexit__(self, exc_type, exc_value, traceback):
        """
        Stops the validator's background operations upon exiting the context.
        This method facilitates the use of the validator in a 'with' statement.

        Args:
            exc_type: The type of the exception that caused the context to be exited.
                      None if the context was exited without an exception.
            exc_value: The instance of the exception that caused the context to be exited.
                       None if the context was exited without an exception.
            traceback: A traceback object encoding the stack trace.
                       None if the context was exited without an exception.
        """
        if self.is_running:
            logger.debug("Stopping validator in background thread.")
            self.should_exit = True
            self.is_running = False
            os.system("pkill rqlited")
            self.loop.stop()
            logger.debug("Stopped")


async def main():
    async with Validator() as v:
        while v.is_running and not v.should_exit:
            await asyncio.sleep(30)


# The main function parses the configuration and runs the validator.
if __name__ == "__main__":
    asyncio.run(main())<|MERGE_RESOLUTION|>--- conflicted
+++ resolved
@@ -323,20 +323,6 @@
 
         # Only upload the best .cpt files to S3 if the job is inactive
         if job.active is False:
-<<<<<<< HEAD
-            output_links = []
-            for idx, best_cpt_file in enumerate(job.event["best_cpt"]):
-                # If the best_cpt_file is empty, we will append an empty string to the output_links list.
-                if best_cpt_file == "":
-                    output_links.append("")
-
-                output_link = await upload_output_to_s3(
-                    handler=self.handler,
-                    output_file=best_cpt_file,
-                    pdb_id=job.pdb_id,
-                    miner_hotkey=job.hotkeys[idx],
-                    VALIDATOR_ID=self.validator_hotkey_reference,
-=======
             output_links = [defaultdict(str)] * len(job.event["files"])
             best_cpt_files = []
             output_time = datetime.now().strftime("%Y-%m-%d_%H-%M-%S")
@@ -347,7 +333,6 @@
                     self.validator_hotkey_reference,
                     job.hotkeys[idx][:8],
                     output_time,
->>>>>>> 2fc284ca
                 )
                 for file_type, file_path in files.items():
                     if file_type == "best_cpt":
@@ -376,17 +361,12 @@
             job_id=job.job_id,
         )
 
-<<<<<<< HEAD
         merged_events.pop("checked_energy_final")
         merged_events.pop("miner_energy_final")
         merged_events.pop("checked_energy_intermediate")
         merged_events.pop("miner_energy_intermediate")
         logger.success(f"Event information: {merged_events}")
-=======
-        merged_events.pop("checked_energy")
-        merged_events.pop("miner_energy")
         # logger.debug(f"Event information: {merged_events}")
->>>>>>> 2fc284ca
 
         if protein is not None and job.active is False:
             protein.remove_pdb_directory()
