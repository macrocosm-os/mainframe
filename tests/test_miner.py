--- conflicted
+++ resolved
@@ -1,4 +1,6 @@
 import os
+import random
+import string
 import random
 import string
 import time
@@ -6,14 +8,15 @@
 from pathlib import Path
 
 import pytest
+from pathlib import Path
+
+import pytest
 
 from folding.miners.mock_miner import MockFoldingMiner
 from folding.protocol import JobSubmissionSynapse
+from folding.protocol import JobSubmissionSynapse
 from folding.utils.ops import delete_directory
-<<<<<<< HEAD
 from tests.fixtures.gro_files.default_config import get_test_config
-=======
->>>>>>> 654da6f5
 
 ROOT_PATH = Path(__file__).parent
 OUTPUT_PATH = os.path.join(ROOT_PATH, "mock_data", "test_miner")
@@ -39,6 +42,7 @@
     # the creation of N jobs
     synapses = []
     for ii in range(num_requests):
+        test_synapse = JobSubmissionSynapse(
         test_synapse = JobSubmissionSynapse(
             pdb_id=test_config.protein.pdb_id + f"_{ii}",
             md_inputs={},  # label ids with _ii
