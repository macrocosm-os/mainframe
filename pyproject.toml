[tool.poetry]
name = "folding"
<<<<<<< HEAD
version = "1.4.2"
=======
version = "1.4.1"
>>>>>>> 7ac082de
description = "Macrocosmos Subnet 25: Folding"
authors = ["Brian McCrindle <brian@macrocosmos.ai>", "Sergio Champoux <sergio@macrocosmos.ai>", "Szymon Fonau <szymon.fonau@macrocosmos.ai>"]

[tool.poetry.dependencies]
python = ">=3.11,<3.13"
torch = "^2.3.0"
loguru = "0.7.2"
pandas = "*"
bittensor = "8.5.1"
tenacity = "9.0.0"
python-dotenv = "1.0.1"
wandb = "0.17.2"
eth-utils = "2.1.1"
parmed = "4.2.2"
plotly = "5.22.0"
kaleido = "0.2.1"
async-timeout = "4.0.3"
pdbfixer = { git = "https://github.com/macrocosm-os/pdbfixer.git", branch = "master" }
ipykernel = "^6.29.5"
tqdm = "^4.67.0"
openmm = {extras = ["cuda12"], version = "^8.2.0"}
openmm-cuda-12 = "^8.2.0"
atom = { git = "https://github.com/macrocosm-os/atom.git", branch = "main" }
requests = "^2.32.3"
boto3 = "^1.35.95"
pytest-mock = "^3.14.0"

[build-system]
requires = ["poetry-core>=1.0.0"]
build-backend = "poetry.core.masonry.api"<|MERGE_RESOLUTION|>--- conflicted
+++ resolved
@@ -1,10 +1,6 @@
 [tool.poetry]
 name = "folding"
-<<<<<<< HEAD
-version = "1.4.2"
-=======
 version = "1.4.1"
->>>>>>> 7ac082de
 description = "Macrocosmos Subnet 25: Folding"
 authors = ["Brian McCrindle <brian@macrocosmos.ai>", "Sergio Champoux <sergio@macrocosmos.ai>", "Szymon Fonau <szymon.fonau@macrocosmos.ai>"]
 
