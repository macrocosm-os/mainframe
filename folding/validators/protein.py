--- conflicted
+++ resolved
@@ -9,17 +9,8 @@
 import bittensor as bt
 from dataclasses import dataclass
 
-<<<<<<< HEAD
 from folding.utils.ops import run_cmd_commands, check_if_directory_exists
 from folding.utils.data import DataExtractor
-=======
-from folding.utils.ops import (
-    run_cmd_commands,
-    check_if_directory_exists,
-    select_random_pdb_id,
-    load_pdb_ids,
-)
->>>>>>> 4c7455de
 
 # root level directory for the project (I HATE THIS)
 ROOT_DIR = Path(__file__).resolve().parents[2]
