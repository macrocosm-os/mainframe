import os
import time
import glob
import base64
import random
import shutil
from collections import defaultdict
from dataclasses import dataclass
from pathlib import Path
from typing import Dict, List, Literal
import asyncio

import bittensor as bt
import numpy as np
import pandas as pd
import plotly.express as px
from openmm import app, unit
from pdbfixer import PDBFixer

from folding.base.simulation import OpenMMSimulation
from folding.store import Job
from folding.utils.opemm_simulation_config import SimulationConfig
from folding.utils.ops import (
    OpenMMException,
    ValidationError,
    RsyncException,
    check_and_download_pdbs,
    check_if_directory_exists,
    write_pkl,
    load_and_sample_random_pdb_ids,
    plot_miner_validator_curves,
    timeout,
)

ROOT_DIR = Path(__file__).resolve().parents[2]


@dataclass
class Protein(OpenMMSimulation):
    PDB_RECORDS = ("ATOM", "ANISOU", "REMARK", "HETATM", "CONECT")

    @property
    def name(self):
        return self.protein_pdb.split(".")[0]

    def __init__(
        self,
        pdb_id: str,
        ff: str,
        water: str,
        box: Literal["cube", "dodecahedron", "octahedron"],
        config: Dict,
        system_kwargs: Dict,
        load_md_inputs: bool = False,
        epsilon: float = 0.01,
    ) -> None:
        self.base_directory = os.path.join(str(ROOT_DIR), "data")

        self.pdb_id: str = pdb_id.lower()
        self.simulation_cpt = "em.cpt"
        self.simulation_pkl = f"config_{self.pdb_id}.pkl"

        self.setup_filepaths()

        self.ff: str = ff
        self.box: Literal["cube", "dodecahedron", "octahedron"] = box
        self.water: str = water

        # The dict is saved as a string in the event, so it needs to be evaluated.
        if isinstance(system_kwargs, str):
            system_kwargs = eval(system_kwargs)

        self.system_config = SimulationConfig(
            ff=self.ff,
            water=self.water,
            box=self.box,
            seed=1337,
            **system_kwargs,
        )

        self.config = config
        self.simulation: app.Simulation = None
        self.input_files = [self.em_cpt_location]

        self.md_inputs = (
            self.read_and_return_files(filenames=self.input_files)
            if load_md_inputs
            else {}
        )

        # set to an arbitrarily high number to ensure that the first miner is always accepted.
        self.init_energy = 0
        self.pdb_complexity = defaultdict(int)
        self.epsilon = epsilon

    def setup_filepaths(self):
        self.pdb_file = f"{self.pdb_id}.pdb"
        self.pdb_directory = os.path.join(self.base_directory, self.pdb_id)
        self.pdb_location = os.path.join(self.pdb_directory, self.pdb_file)

        self.validator_directory = os.path.join(self.pdb_directory, "validator")
        self.em_cpt_location = os.path.join(
            self.validator_directory, self.simulation_cpt
        )
        self.simulation_pkl_location = os.path.join(
            self.validator_directory, self.simulation_pkl
        )

    @staticmethod
    async def from_job(job: Job, config: Dict):
        # Load_md_inputs is set to True to ensure that miners get files every query.
        protein = Protein(
            pdb_id=job.pdb,
            ff=job.ff,
            box=job.box,
            water=job.water,
            config=config,
            load_md_inputs=True,
            epsilon=job.epsilon,
            system_kwargs=job.system_kwargs,
        )

        try:
            protein.pdb_complexity = Protein._get_pdb_complexity(protein.pdb_location)
            protein._calculate_epsilon()

            protein.pdb_contents = protein.load_pdb_as_string(protein.pdb_location)

        except Exception as E:
            bt.logging.error(
                f"from_job failed for {protein.pdb_id} with Exception {E}."
            )
            return None
        return protein

    @staticmethod
    def load_pdb_as_string(pdb_path: str) -> str:
        with open(pdb_path, "r") as f:
            return f.read()

    @staticmethod
    def _get_pdb_complexity(pdb_path):
        """Get the complexity of the pdb file by counting the number of atoms, residues, etc."""
        pdb_complexity = defaultdict(int)
        with open(pdb_path, "r") as f:
            for line in f.readlines():
                # Check if the line starts with any of the PDB_RECORDS
                for key in Protein.PDB_RECORDS:
                    if line.strip().startswith(key):
                        pdb_complexity[key] += 1
        return pdb_complexity

    def gather_pdb_id(self):
        self.pdb_id, self.config.input_source = load_and_sample_random_pdb_ids(
            root_dir=ROOT_DIR,
            filename="pdb_ids.pkl",
            input_source=self.config.input_source,
            exclude=None,
        )  # TODO: This should be a class variable via config
        bt.logging.debug(f"Selected random pdb id: {self.pdb_id!r}")

    async def setup_pdb_directory(self):
        # if directory doesn't exist, download the pdb file and save it to the directory
        if not os.path.exists(self.pdb_directory):
            os.makedirs(self.pdb_directory)

        if not os.path.exists(os.path.join(self.pdb_directory, self.pdb_file)):
<<<<<<< HEAD
            if not await check_and_download_pdbs(
                pdb_directory=self.pdb_directory,
                pdb_id=self.pdb_file,
                input_source=self.config.input_source,
                download=True,
                force=self.config.force_use_pdb,
            ):
                raise Exception(
                    f"Failed to download {self.pdb_file} to {self.pdb_directory}"
                )
            await self.fix_pdb_file()
=======
            try:
                if not check_and_download_pdbs(
                    pdb_directory=self.pdb_directory,
                    pdb_id=self.pdb_file,
                    input_source=self.config.input_source,
                    download=True,
                    force=self.config.force_use_pdb,
                ):
                    self.fix_pdb_file()

            except (Exception, ValueError, RsyncException) as e:
                bt.logging.error(f"Error in setup_pdb_directory: {e}")
                raise e
>>>>>>> ac889a07
        else:
            bt.logging.info(
                f"PDB file {self.pdb_file} already exists in path {self.pdb_directory!r}."
            )

    def read_and_return_files(self, filenames: List) -> Dict:
        """Read the files and return them as a dictionary."""
        files_to_return = {}
        for filename in filenames:
            for file in glob.glob(os.path.join(self.validator_directory, filename)):
                try:
                    # A bit of a hack to load in the data correctly depending on the file ext
                    name = file.split("/")[-1]
                    with open(file, "rb") as f:
                        if "cpt" in name:
                            files_to_return[name] = base64.b64encode(f.read()).decode(
                                "utf-8"
                            )
                        else:
                            files_to_return[
                                name
                            ] = f.read()  # This would be the pdb file.

                except Exception:
                    continue
        return files_to_return

    async def setup_simulation(self):
        """forward method defines the following:
        1. gather the pdb_id and setup the namings.
        2. setup the pdb directory and download the pdb file if it doesn't exist.
        3. check for missing files and generate the input files if they are missing.
        4. edit the necessary config files and add them to the synapse object self.md_inputs[file] = content
        4. save the files to the validator directory for record keeping.
        """

        bt.logging.info(
            f"Launching {self.pdb_id} Protein Job with the following configuration\nff : {self.ff}\nbox : {self.box}\nwater : {self.water}"
        )

        ## Setup the protein directory and sample a random pdb_id if not provided
        self.gather_pdb_id()
        await self.setup_pdb_directory()

        await self.generate_input_files()

        # Create a validator directory to store the files
        check_if_directory_exists(output_directory=self.validator_directory)

        # Read the files that should exist now based on generate_input_files.
        self.md_inputs = self.read_and_return_files(filenames=self.input_files)

        self.save_files(
            files=self.md_inputs,
            output_directory=self.validator_directory,
            write_mode="w",
        )

        self.pdb_complexity = Protein._get_pdb_complexity(self.pdb_location)
        self.init_energy = self.calc_init_energy()

        # Checking if init energy is nan
        if np.isnan(self.init_energy):
            raise OpenMMException(
                f"Failed to calculate initial energy for {self.pdb_id}"
            )

        self._calculate_epsilon()

    def __str__(self):
        return f"Protein(pdb_id={self.pdb_id}, ff={self.ff}, box={self.box}, water={self.water})"

    def __repr__(self):
        return self.__str__()

    def load_pdb_file(self, pdb_file: str) -> app.PDBFile:
        """Method to take in the pdb file and load it into an OpenMM PDBFile object."""
        return app.PDBFile(pdb_file)

    async def fix_pdb_file(self):
        """
        Protein Data Bank (PDB or PDBx/mmCIF) files often have a number of problems
        that must be fixed before they can be used in a molecular dynamics simulation.

        The fixer will remove metadata that is contained in the header of the original pdb, and we might
        want to keep this. Therefore, we will rename the original pdb file to *_original.pdb and make a new
        pdb file using the PDBFile.writeFile method.

        Reference docs for the PDBFixer class can be found here:
            https://htmlpreview.github.io/?https://github.com/openmm/pdbfixer/blob/master/Manual.html
        """

        fixer = PDBFixer(filename=self.pdb_location)
        fixer.findMissingResidues()
        fixer.findNonstandardResidues()
        fixer.replaceNonstandardResidues()
        fixer.removeHeterogens(True)
        fixer.findMissingAtoms()
        fixer.addMissingAtoms()
        fixer.addMissingHydrogens(pH=7.0)

        original_pdb = self.pdb_location.split(".")[0] + "_original.pdb"
        os.rename(self.pdb_location, original_pdb)

        app.PDBFile.writeFile(
            topology=fixer.topology,
            positions=fixer.positions,
            file=open(self.pdb_location, "w"),
        )

    # Function to generate the OpenMM simulation state.
    @OpenMMSimulation.timeit
    async def generate_input_files(self):
        """Generate_input_files method defines the following:
        1. Load the pdb file and create the simulation object.
        2. Minimize the energy of the system.
        3. Save the checkpoint file.
        4. Save the system config to the validator directory.
        5. Move all files except the pdb file to the validator directory.
        """
        bt.logging.info(f"Changing path to {self.pdb_directory}")
        os.chdir(self.pdb_directory)

        bt.logging.info(
            f"pdb file is set to: {self.pdb_file}, and it is located at {self.pdb_location}"
        )

        self.simulation, self.system_config = await asyncio.to_thread(self.create_simulation,
            self.load_pdb_file(pdb_file=self.pdb_file),
            self.system_config.get_config(),
            "em",
        )

        bt.logging.info(f"Minimizing energy for pdb: {self.pdb_id} ...")

        start_time = time.time()
        await asyncio.to_thread(self.simulation.minimizeEnergy,
            maxIterations=100
        )  # TODO: figure out the right number for this
        bt.logging.warning(f"Minimization took {time.time() - start_time:.4f} seconds")
        await asyncio.to_thread(self.simulation.step, 1000)

        self.simulation.saveCheckpoint("em.cpt")

        # This is only for the validators, as they need to open the right config later.
        # Only save the config if the simulation was successful.
        write_pkl(data=self.system_config, path=self.simulation_pkl, write_mode="wb")

        # Here we are going to change the path to a validator folder, and move ALL the files except the pdb file
        check_if_directory_exists(output_directory=self.validator_directory)
        # Move all files
        cmd = f'find . -maxdepth 1 -type f ! -name "*.pdb" -exec mv {{}} {self.validator_directory}/ \;'
        bt.logging.debug(f"Moving all files except pdb to {self.validator_directory}")
        os.system(cmd)

    def gen_seed(self):
        """Generate a random seed"""
        return random.randint(1000, 999999)

    def save_files(
        self, files: Dict, output_directory: str, write_mode: str = "wb"
    ) -> Dict:
        """Save the simulation files generated on the validator side to a desired output directory.

        Args:
            files (Dict): Dictionary mapping between filename and content
            output_directory (str)
            write_mode (str, optional): How the file should be written. Defaults to "wb".

        Returns:
            _type_: _description_
        """
        bt.logging.info(f"⏰ Saving files to {output_directory}...")
        check_if_directory_exists(output_directory=output_directory)

        filetypes = {}
        for filename, content in files.items():
            filetypes[filename.split(".")[-1]] = filename

            bt.logging.info(f"Saving file {filename} to {output_directory}")
            if "em.cpt" in filename:
                filename = "em_binary.cpt"

            # loop over all of the output files and save to local disk
            with open(os.path.join(output_directory, filename), write_mode) as f:
                f.write(content)

        return filetypes

    def delete_files(self, directory: str):
        bt.logging.info(f"Deleting files in {directory}")
        for file in os.listdir(directory):
            os.remove(os.path.join(directory, file))
        # os.rmdir(output_directory)

    def get_miner_data_directory(self, hotkey: str):
        self.miner_data_directory = os.path.join(self.validator_directory, hotkey[:8])

    def process_md_output(
        self, md_output: dict, seed: int, state: str, hotkey: str
    ) -> bool:
        MIN_LOGGING_ENTRIES = 500
        MIN_SIMULATION_STEPS = 5000

        required_files_extensions = ["cpt", "log"]
        self.hotkey_alias = hotkey[:8]
        self.current_state = state

        # This is just mapper from the file extension to the name of the file stores in the dict.
        self.md_outputs_exts = {
            k.split(".")[-1]: k for k, v in md_output.items() if len(v) > 0
        }

        if len(md_output.keys()) == 0:
            bt.logging.warning(
                f"Miner {self.hotkey_alias} returned empty md_output... Skipping!"
            )
            return False

        for ext in required_files_extensions:
            if ext not in self.md_outputs_exts:
                bt.logging.error(f"Missing file with extension {ext} in md_output")
                return False

        self.get_miner_data_directory(hotkey=hotkey)

        # Save files so we can check the hash later.
        self.save_files(
            files=md_output,
            output_directory=self.miner_data_directory,
        )
        try:
            # NOTE: The seed written in the self.system_config is not used here
            # because the miner could have used something different and we want to
            # make sure that we are using the correct seed.

            bt.logging.info(
                f"Recreating miner {self.hotkey_alias} simulation in state: {self.current_state}"
            )
            self.simulation, self.system_config = self.create_simulation(
                pdb=self.load_pdb_file(pdb_file=self.pdb_location),
                system_config=self.system_config.get_config(),
                seed=seed,
                state=state,
            )

            checkpoint_path = os.path.join(
                self.miner_data_directory, f"{self.current_state}.cpt"
            )

            log_file_path = os.path.join(
                self.miner_data_directory, self.md_outputs_exts["log"]
            )

            self.simulation.loadCheckpoint(checkpoint_path)
            self.log_file = pd.read_csv(log_file_path)
            self.log_step = self.log_file['#"Step"'].iloc[-1]

            # Checks to see if we have enough steps in the log file to start validation
            if len(self.log_file) < MIN_LOGGING_ENTRIES:
                raise ValidationError(
                    f"Miner {self.hotkey_alias} did not run enough steps in the simulation... Skipping!"
                )

            # Make sure that we are enough steps ahead in the log file compared to the checkpoint file.
            # Checks if log_file is MIN_STEPS steps ahead of checkpoint
            if (self.log_step - self.simulation.currentStep) < MIN_SIMULATION_STEPS:
                # If the miner did not run enough steps, we will load the old checkpoint
                checkpoint_path = os.path.join(
                    self.miner_data_directory, f"{self.current_state}_old.cpt"
                )
                if os.path.exists(checkpoint_path):
                    bt.logging.warning(
                        f"Miner {self.hotkey_alias} did not run enough steps since last checkpoint... Loading old checkpoint"
                    )
                    self.simulation.loadCheckpoint(checkpoint_path)
                    # Checking to see if the old checkpoint has enough steps to validate
                    if (
                        self.log_step - self.simulation.currentStep
                    ) < MIN_SIMULATION_STEPS:
                        raise ValidationError(
                            f"Miner {self.hotkey_alias} did not run enough steps in the simulation... Skipping!"
                        )
                else:
                    raise ValidationError(
                        f"Miner {self.hotkey_alias} did not run enough steps and no old checkpoint found... Skipping!"
                    )

            self.cpt_step = self.simulation.currentStep
            self.checkpoint_path = checkpoint_path

            # Save the system config to the miner data directory
            system_config_path = os.path.join(
                self.miner_data_directory, f"miner_system_config_{seed}.pkl"
            )
            if not os.path.exists(system_config_path):
                write_pkl(
                    data=self.system_config,
                    path=system_config_path,
                    write_mode="wb",
                )

        except ValidationError as E:
            bt.logging.warning(f"{E}")
            return False

        except Exception as e:
            bt.logging.error(f"Failed to recreate simulation: {e}")
            return False

        return True

    def check_gradient(self, check_energies: np.ndarray) -> True:
        """This method checks the gradient of the potential energy within the first
        WINODW size of the check_energies array. Miners that return gradients that are too high,
        there is a *high* probability that they have not run the simulation as the validator specified.
        """
        WINDOW = 50  # Number of steps to calculate the gradient over
        GRADIENT_THRESHOLD = 10  # kJ/mol/nm

        mean_gradient = np.diff(check_energies[:WINDOW]).mean().item()
        return (
            mean_gradient <= GRADIENT_THRESHOLD
        )  # includes large negative gradients is passible

    def is_run_valid(self):
        """
        Checks if the run is valid by comparing the potential energy values
        between the current simulation and a reference log file.

        Returns:
            Tuple[bool, list, list]: True if the run is valid, False otherwise.
                The two lists contain the potential energy values from the current simulation and the reference log file.
        """

        # The percentage that we allow the energy to differ from the miner to the validator.
        ANOMALY_THRESHOLD = 0.5

        # Check to see if we have a logging resolution of 10 or better, if not the run is not valid
        if (self.log_file['#"Step"'][1] - self.log_file['#"Step"'][0]) > 10:
            return False, [], []

        # Run the simulation at most 3000 steps
        steps_to_run = min(3000, self.log_step - self.cpt_step)

        self.simulation.reporters.append(
            app.StateDataReporter(
                os.path.join(
                    self.miner_data_directory, f"check_{self.current_state}.log"
                ),
                10,
                step=True,
                potentialEnergy=True,
            )
        )

        bt.logging.info(
            f"Running {steps_to_run} steps. log_step: {self.log_step}, cpt_step: {self.cpt_step}"
        )

        max_step = self.cpt_step + steps_to_run

        miner_energies: np.ndarray = self.log_file[
            (self.log_file['#"Step"'] > self.cpt_step)
            & (self.log_file['#"Step"'] <= max_step)
        ]["Potential Energy (kJ/mole)"].values

        self.simulation.step(steps_to_run)

        check_log_file = pd.read_csv(
            os.path.join(self.miner_data_directory, f"check_{self.current_state}.log")
        )

        check_energies: np.ndarray = check_log_file["Potential Energy (kJ/mole)"].values

        if not self.check_gradient(check_energies=check_energies):
            bt.logging.warning(
                f"hotkey {self.hotkey_alias} failed gradient check for {self.pdb_id}, ... Skipping!"
            )
            return False, [], []

        # calculating absolute percent difference per step
        percent_diff = abs(((check_energies - miner_energies) / miner_energies) * 100)
        median_percent_diff = np.median(percent_diff)

        # Plot and save miner/validator energy curves for logging
        plot_miner_validator_curves(
            miner_energies=miner_energies,
            check_energies=check_energies,
            percent_diff=percent_diff,
            miner_data_directory=self.miner_data_directory,
            pdb_id=self.pdb_id,
            current_state=self.current_state,
            cpt_step=self.cpt_step,
        )

        if median_percent_diff > ANOMALY_THRESHOLD:
            return False, check_energies.tolist(), miner_energies.tolist()

        # Save the folded pdb file if the run is valid
        self.save_pdb(
            output_path=os.path.join(
                self.miner_data_directory, f"{self.pdb_id}_folded.pdb"
            )
        )

        return True, check_energies.tolist(), miner_energies.tolist()

    def get_ns_computed(self):
        """Calculate the number of nanoseconds computed by the miner."""

        return (self.cpt_step * self.system_config.time_step_size) / 1e6

    def save_pdb(self, output_path: str):
        """Save the pdb file to the output path."""
        positions = self.simulation.context.getState(getPositions=True).getPositions()
        topology = self.simulation.topology
        with open(output_path, "w") as f:
            app.PDBFile.writeFile(topology, positions, f)

    def get_energy(self):
        state = self.simulation.context.getState(getEnergy=True)

        return state.getPotentialEnergy() / unit.kilojoules_per_mole

    def get_rmsd(self, output_path: str = None, xvg_command: str = "-xvg none"):
        """TODO: Implement the RMSD calculation"""
        return -1

    def _calculate_epsilon(self):
        # TODO: Make this a better relationship?
        return self.epsilon

    def extract(self, filepath: str, names=["step", "default-name"]):
        return pd.read_csv(filepath, sep="\s+", header=None, names=names)

    def remove_pdb_directory(self):
        """Method to remove the pdb directory after the simulation is complete.
        Temp. method before we know what we want to keep.
        """
        shutil.rmtree(self.pdb_directory)

    def calc_init_energy(self) -> float:
        """Calculate the potential energy from an edr file using gmx energy.
        Args:
            output_dir (str): directory containing the edr file
            edr_name (str): name of the edr file
            xvg_name (str): name of the xvg file

        Returns:
            float: potential energy
        """

        return (
            self.simulation.context.getState(getEnergy=True).getPotentialEnergy()
            / unit.kilojoules_per_mole
        )<|MERGE_RESOLUTION|>--- conflicted
+++ resolved
@@ -165,7 +165,6 @@
             os.makedirs(self.pdb_directory)
 
         if not os.path.exists(os.path.join(self.pdb_directory, self.pdb_file)):
-<<<<<<< HEAD
             if not await check_and_download_pdbs(
                 pdb_directory=self.pdb_directory,
                 pdb_id=self.pdb_file,
@@ -177,21 +176,6 @@
                     f"Failed to download {self.pdb_file} to {self.pdb_directory}"
                 )
             await self.fix_pdb_file()
-=======
-            try:
-                if not check_and_download_pdbs(
-                    pdb_directory=self.pdb_directory,
-                    pdb_id=self.pdb_file,
-                    input_source=self.config.input_source,
-                    download=True,
-                    force=self.config.force_use_pdb,
-                ):
-                    self.fix_pdb_file()
-
-            except (Exception, ValueError, RsyncException) as e:
-                bt.logging.error(f"Error in setup_pdb_directory: {e}")
-                raise e
->>>>>>> ac889a07
         else:
             bt.logging.info(
                 f"PDB file {self.pdb_file} already exists in path {self.pdb_directory!r}."
