--- conflicted
+++ resolved
@@ -1,9 +1,6 @@
 import time
-<<<<<<< HEAD
 import base64
 import torch
-=======
->>>>>>> 8149a085
 import bittensor as bt
 from pathlib import Path
 from typing import List, Dict
@@ -43,19 +40,11 @@
         axons=axons,
         synapse=synapse,
         timeout=timeout,
-<<<<<<< HEAD
         deserialize=True,  # decodes the bytestream response inside of md_outputs.
-=======
-        deserialize=True,
->>>>>>> 8149a085
     )
 
     # Compute the rewards for the responses given the prompt.
-<<<<<<< HEAD
     # rewards: torch.FloatTensor = get_rewards(protein, responses)
-=======
-    rewards: Dict[int:Dict] = get_rewards(protein, responses)
->>>>>>> 8149a085
 
     # # Log the step event.
     event = {
