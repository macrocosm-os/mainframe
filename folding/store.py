--- conflicted
+++ resolved
@@ -225,24 +225,7 @@
     def to_dict(self):
         return asdict(self)
 
-<<<<<<< HEAD
-    def update(self, loss: float, hotkey: str, hotkeys: List[str] = None):
-=======
-    def to_series(self):
-        data = asdict(self)
-        name = data.pop("pdb")
-        return pd.Series(data, name=name)
-
-    def to_frame(self):
-        return pd.DataFrame([self.to_series()])
-
-    async def update(
-        self,
-        loss: float,
-        hotkey: str,
-        hotkeys: List[str] = None,
-    ):
->>>>>>> e62204bd
+    async def update(self, loss: float, hotkey: str, hotkeys: List[str] = None):
         """Updates the status of a job in the database. If the loss improves, the best loss, hotkey and hashes are updated."""
         if hotkeys is not None:
             assert len(hotkeys) > 0, "hotkeys must be a non-empty list"
