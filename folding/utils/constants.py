# Simulation constants
MIN_LOGGING_ENTRIES = 500
MIN_SIMULATION_STEPS = 5000
MAX_SIMULATION_STEPS_FOR_EVALUATION = 3000
ANOMALY_THRESHOLD = 0.5  # The percentage that we allow the energy to differ from the miner to the validator.
ENERGY_DIFFERENCE_THRESHOLD = (
    1e-6  # The threshold for 2 energy values to be considered equal
)

# Evaluation constants
XML_CHECKPOINT_THRESHOLD = 2  # Percent
GRADIENT_THRESHOLD = 10  # kJ/mol/nm
GRADIENT_WINDOW_SIZE = 50  # Number of steps to calculate the gradients over.
ENERGY_WINDOW_SIZE = (
    10  # Number of steps to compute median/mean energies when comparing
)

# MinerRegistry constants
MAX_JOBS_IN_MEMORY = 1000
STARTING_CREDIBILITY = 0.50
CREDIBILITY_ALPHA = 0.15

# Reward Constants
<<<<<<< HEAD
TOP_SYNTHETIC_MD_REWARD = 0.80
=======
TOP_SYNTHETIC_MD_REWARD = 0.80
DIFFERENCE_THRESHOLD = 1e-6  # The threshold for 2 energy values to be considered equal
CREDIBILITY_ALPHA_POSITIVE = 0.15
CREDIBILITY_ALPHA_NEGATIVE = 0.25
>>>>>>> ab2429d8
<|MERGE_RESOLUTION|>--- conflicted
+++ resolved
@@ -18,14 +18,9 @@
 # MinerRegistry constants
 MAX_JOBS_IN_MEMORY = 1000
 STARTING_CREDIBILITY = 0.50
-CREDIBILITY_ALPHA = 0.15
 
 # Reward Constants
-<<<<<<< HEAD
-TOP_SYNTHETIC_MD_REWARD = 0.80
-=======
 TOP_SYNTHETIC_MD_REWARD = 0.80
 DIFFERENCE_THRESHOLD = 1e-6  # The threshold for 2 energy values to be considered equal
 CREDIBILITY_ALPHA_POSITIVE = 0.15
-CREDIBILITY_ALPHA_NEGATIVE = 0.25
->>>>>>> ab2429d8
+CREDIBILITY_ALPHA_NEGATIVE = 0.25