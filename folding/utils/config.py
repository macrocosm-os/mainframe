# The MIT License (MIT)
# Copyright © 2023 Yuma Rao
# Copyright © 2023 Opentensor Foundation

# Permission is hereby granted, free of charge, to any person obtaining a copy of this software and associated
# documentation files (the “Software”), to deal in the Software without restriction, including without limitation
# the rights to use, copy, modify, merge, publish, distribute, sublicense, and/or sell copies of the Software,
# and to permit persons to whom the Software is furnished to do so, subject to the following conditions:

# The above copyright notice and this permission notice shall be included in all copies or substantial portions of
# the Software.

# THE SOFTWARE IS PROVIDED “AS IS”, WITHOUT WARRANTY OF ANY KIND, EXPRESS OR IMPLIED, INCLUDING BUT NOT LIMITED TO
# THE WARRANTIES OF MERCHANTABILITY, FITNESS FOR A PARTICULAR PURPOSE AND NONINFRINGEMENT. IN NO EVENT SHALL
# THE AUTHORS OR COPYRIGHT HOLDERS BE LIABLE FOR ANY CLAIM, DAMAGES OR OTHER LIABILITY, WHETHER IN AN ACTION
# OF CONTRACT, TORT OR OTHERWISE, ARISING FROM, OUT OF OR IN CONNECTION WITH THE SOFTWARE OR THE USE OR OTHER
# DEALINGS IN THE SOFTWARE.

import os
import torch
import argparse
import bittensor as bt
from loguru import logger
import re

def log_filter(record: dict, log_exclude_pattern):
    try:
        with open(log_exclude_pattern, "r") as f:
            log_exclude_pattern = [pattern.strip() for pattern in f.read().splitlines()]
    except FileNotFoundError:
<<<<<<< HEAD
        log_exclude_pattern = [log_exclude_pattern.strip()]
=======
        log_exclude_pattern = log_exclude_pattern.splitlines()
>>>>>>> 61e5405c

    for pattern in log_exclude_pattern:
        if re.search(pattern, record["message"]):
            return False
    return True

def check_config(cls, config: "bt.Config"):
    r"""Checks/validates the config namespace object."""
    bt.logging.check_config(config)

    full_path = os.path.expanduser(
        "{}/{}/{}/netuid{}/{}".format(
            config.logging.logging_dir,  # TODO: change from ~/.bittensor/miners to ~/.bittensor/neurons
            config.wallet.name,
            config.wallet.hotkey,
            config.netuid,
            config.neuron.name,
        )
    )
    print("full path:", full_path)
    config.neuron.full_path = os.path.expanduser(full_path)
    if not os.path.exists(config.neuron.full_path):
        os.makedirs(config.neuron.full_path, exist_ok=True)

    if not config.neuron.dont_save_events:
        # Add custom event logger for the events.
        if "EVENTS" not in logger._core.levels:
            logger.level("EVENTS", no=38, icon="📝")
            logger.add(
                os.path.join(config.neuron.full_path, "events.log"),
                rotation=config.neuron.events_retention_size,
                serialize=False,
                enqueue=True,
                backtrace=True,
                diagnose=False,
                level="TRACE",
                format="{time:YYYY-MM-DD at HH:mm:ss} | {level} | {message}",
                filter= lambda record: log_filter(record, config.wandb.log_exclude_pattern)
            )


def add_args(cls, parser):
    """
    Adds relevant arguments to the parser for operation.
    """

    parser.add_argument("--netuid", type=int, help="Subnet netuid", default=25)

    parser.add_argument(
        "--neuron.device",
        type=str,
        help="Device to run on.",
        default="cpu",
    )

    parser.add_argument(
        "--neuron.metagraph_resync_length",
        type=int,
        help="The number of blocks until metagraph is resynced.",
        default=100,
    )

    parser.add_argument(
        "--neuron.epoch_length",
        type=int,
        help="The default epoch length (how often we set weights, measured in 12 second blocks).",
        default=500,
    )

    parser.add_argument(
        "--mock",
        action="store_true",
        help="Mock neuron and all network components.",
        default=False,
    )

    parser.add_argument(
        "--neuron.mock",
        action="store_true",
        help="Dry run.",
        default=False,
    )

    parser.add_argument(
        "--protein.pdb_id",
        type=str,
        help="PDB ID for protein folding.",  # defaults to None
        default=None,
    )

    parser.add_argument(
        "--protein.ff",
        type=str,
        help="Force field for protein folding.",
        default=None,
    )

    parser.add_argument(
        "--protein.water",
        type=str,
        help="Water used for protein folding.",
        default=None,
    )

    parser.add_argument(
        "--protein.box",
        type=str,
        help="Box type for protein folding.",
        default=None,
    )

    parser.add_argument(
        "--protein.save_interval",
        type=int,
        help="How many steps before saving values to files.",
        default=2000,
    )

    parser.add_argument(
        "--protein.temperature",
        type=float,
        help="Temperature of the simulation. Typically between 200-400K",
        default=None,
    )

    parser.add_argument(
        "--protein.friction",
        type=float,
        help="Friction of the simulation. Typically between 0.9-1.1",
        default=None,
    )

    parser.add_argument(
        "--protein.max_steps",
        type=int,
        help="Maximum number of steps for protein folding.",
        default=750000,
    )

    parser.add_argument(
        "--protein.npt_steps",
        type=int,
        help="Number of steps run in npt stage of protein simulation. If None, it is calculated via max_steps.",
        default=None,
    )

    parser.add_argument(
        "--protein.nvt_steps",
        type=int,
        help="Number of steps run in nvt stage of protein simulation. If None, it is calculated via max_steps.",
        default=None,
    )

    parser.add_argument(
        "--protein.num_steps_to_save",
        type=int,
        help="NOT IN USE: Maximum number of steps to save during the energy minimization routine (set by validators for miners).",
        default=100,
    )

    parser.add_argument(
        "--protein.suppress_cmd_output",
        action="store_true",
        help="If set, we suppress the text output of terminal commands to reduce terminal clutter.",
        default=True,
    )

    parser.add_argument(
        "--protein.verbose",
        action="store_true",
        help="If set, any errors on terminal commands will be reported in logs.",
        default=True,
    )

    parser.add_argument(
        "--protein.force_use_pdb",
        action="store_true",
        help="If True, we will attempt to fold a protein that has missing atoms.",
        default=True,
    )

    parser.add_argument(
        "--protein.seed",
        type=int,
        help="Set a random seed to initialize the simulation for miners.",
        default=None,
    )

    parser.add_argument(
        "--protein.input_source",
        type=str,
        help="Specifies the input source for selecting a new protein for simulation.",
        default="rcsb",
        choices=["rcsb", "pdbe"],
    )

    parser.add_argument(
        "--neuron.events_retention_size",
        type=str,
        help="Events retention size.",
        default="25 MB",
    )

    parser.add_argument(
        "--neuron.dont_save_events",
        action="store_true",
        help="If set, we dont save events to a log file.",
        default=False,
    )

    parser.add_argument(
        "--wandb.off",
        action="store_true",
        help="Turn off wandb.",
        default=False,
    )

    parser.add_argument(
        "--wandb.offline",
        action="store_true",
        help="Runs wandb in offline mode.",
        default=False,
    )

    parser.add_argument(
        "--wandb.notes",
        type=str,
        help="Notes to add to the wandb run.",
        default="",
    )

    parser.add_argument(
        "--wandb.log_exclude_pattern",
        type=str,
        help="Regex pattern or file containing regex patterns delimited by new line to be excluded from logging for wandb.",
        default="",
    )

    parser.add_argument(
        "--mdrun_args.ntmpi",
        type=str,
        help="Controls the number of processes that are used to run the simulation",
        default=1,
    )


def add_miner_args(cls, parser):
    """Add miner specific arguments to the parser."""

    parser.add_argument(
        "--neuron.name",
        type=str,
        help="Trials for this neuron go in neuron.root / (wallet_cold - wallet_hot) / neuron.name. ",
        default="miner",
    )

    parser.add_argument(
        "--neuron.suppress_cmd_output",
        action="store_true",
        help="If set, we suppress the text output of terminal commands to reduce terminal clutter.",
        default=True,
    )

    parser.add_argument(
        "--neuron.max_workers",
        type=int,
        help="Total number of subprocess that the miner is designed to run.",
        default=8,
    )

    parser.add_argument(
        "--blacklist.force_validator_permit",
        action="store_true",
        help="If set, we will force incoming requests to have a permit.",
        default=False,
    )

    parser.add_argument(
        "--blacklist.allow_non_registered",
        action="store_true",
        help="If set, miners will accept queries from non registered entities. (Dangerous!)",
        default=False,
    )

    parser.add_argument(
        "--wandb.project_name",
        type=str,
        default="folding-miners",
        help="Wandb project to log to.",
    )

    parser.add_argument(
        "--wandb.entity",
        type=str,
        default="opentensor-dev",
        help="Wandb entity to log to.",
    )


def add_validator_args(cls, parser):
    """Add validator specific arguments to the parser."""

    parser.add_argument(
        "--neuron.name",
        type=str,
        help="Trials for this neuron go in neuron.root / (wallet_cold - wallet_hot) / neuron.name. ",
        default="validator",
    )

    parser.add_argument(
        "--neuron.timeout",
        type=float,
        help="The timeout for each forward call. (seconds)",
        default=45,
    )
    parser.add_argument(
        "--neuron.ping_timeout",
        type=float,
        help="Controls the timeout for the PingSynapse call",
        default=3,
    )

    parser.add_argument(
        "--neuron.update_interval",
        type=float,
        help="The interval in which the validators query the miners for updates. (seconds)",
        default=300,  # samples every 5-minutes in the simulation.
    )

    parser.add_argument(
        "--neuron.num_concurrent_forwards",
        type=int,
        help="The number of concurrent forwards running at any time.",
        default=1,
    )

    parser.add_argument(
        "--neuron.queue_size",
        type=int,
        help="The number of jobs to keep in the queue.",
        default=10,
    )

    parser.add_argument(
        "--neuron.sample_size",
        type=int,
        help="The number of miners to query in a single step.",
        default=10,
    )

    parser.add_argument(
        "--neuron.disable_set_weights",
        action="store_true",
        help="Disables setting weights.",
        default=False,
    )

    parser.add_argument(
        "--neuron.moving_average_alpha",
        type=float,
        help="Moving average alpha parameter, how much to add of the new observation.",
        default=0.1,
    )

    parser.add_argument(
        "--neuron.axon_off",
        "--axon_off",
        action="store_true",
        # Note: the validator needs to serve an Axon with their IP or they may
        #   be blacklisted by the firewall of serving peers on the network.
        help="Set this flag to not attempt to serve an Axon.",
        default=False,
    )

    parser.add_argument(
        "--neuron.vpermit_tao_limit",
        type=int,
        help="The maximum number of TAO allowed to query a validator with a vpermit.",
        default=4096,
    )

    parser.add_argument(
        "--wandb.project_name",
        type=str,
        help="The name of the project where you are sending the new run.",
        default="folding-openmm",
    )

    parser.add_argument(
        "--wandb.entity",
        type=str,
        help="The name of the project where you are sending the new run.",
        default="macrocosmos",
    )


def config(cls):
    """
    Returns the configuration object specific to this miner or validator after adding relevant arguments.
    """
    parser = argparse.ArgumentParser()
    bt.wallet.add_args(parser)
    bt.subtensor.add_args(parser)
    bt.logging.add_args(parser)
    bt.axon.add_args(parser)
    cls.add_args(parser)
    return bt.config(parser)<|MERGE_RESOLUTION|>--- conflicted
+++ resolved
@@ -28,11 +28,7 @@
         with open(log_exclude_pattern, "r") as f:
             log_exclude_pattern = [pattern.strip() for pattern in f.read().splitlines()]
     except FileNotFoundError:
-<<<<<<< HEAD
-        log_exclude_pattern = [log_exclude_pattern.strip()]
-=======
-        log_exclude_pattern = log_exclude_pattern.splitlines()
->>>>>>> 61e5405c
+        log_exclude_pattern = [pattern.strip() for pattern in log_exclude_pattern.splitlines()]
 
     for pattern in log_exclude_pattern:
         if re.search(pattern, record["message"]):
