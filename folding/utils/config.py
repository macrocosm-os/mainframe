# The MIT License (MIT)
# Copyright © 2023 Yuma Rao
# Copyright © 2023 Opentensor Foundation

# Permission is hereby granted, free of charge, to any person obtaining a copy of this software and associated
# documentation files (the “Software”), to deal in the Software without restriction, including without limitation
# the rights to use, copy, modify, merge, publish, distribute, sublicense, and/or sell copies of the Software,
# and to permit persons to whom the Software is furnished to do so, subject to the following conditions:

# The above copyright notice and this permission notice shall be included in all copies or substantial portions of
# the Software.

# THE SOFTWARE IS PROVIDED “AS IS”, WITHOUT WARRANTY OF ANY KIND, EXPRESS OR IMPLIED, INCLUDING BUT NOT LIMITED TO
# THE WARRANTIES OF MERCHANTABILITY, FITNESS FOR A PARTICULAR PURPOSE AND NONINFRINGEMENT. IN NO EVENT SHALL
# THE AUTHORS OR COPYRIGHT HOLDERS BE LIABLE FOR ANY CLAIM, DAMAGES OR OTHER LIABILITY, WHETHER IN AN ACTION
# OF CONTRACT, TORT OR OTHERWISE, ARISING FROM, OUT OF OR IN CONNECTION WITH THE SOFTWARE OR THE USE OR OTHER
# DEALINGS IN THE SOFTWARE.

import os
import torch
import argparse
import bittensor as bt
from loguru import logger


def check_config(cls, config: "bt.Config"):
    r"""Checks/validates the config namespace object."""
    bt.logging.check_config(config)

    full_path = os.path.expanduser(
        "{}/{}/{}/netuid{}/{}".format(
            config.logging.logging_dir,  # TODO: change from ~/.bittensor/miners to ~/.bittensor/neurons
            config.wallet.name,
            config.wallet.hotkey,
            config.netuid,
            config.neuron.name,
        )
    )
    print("full path:", full_path)
    config.neuron.full_path = os.path.expanduser(full_path)
    if not os.path.exists(config.neuron.full_path):
        os.makedirs(config.neuron.full_path, exist_ok=True)

    if not config.neuron.dont_save_events:
        # Add custom event logger for the events.
        if "EVENTS" not in logger._core.levels:
            logger.level("EVENTS", no=38, icon="📝")
            logger.add(
                os.path.join(config.neuron.full_path, "events.log"),
                rotation=config.neuron.events_retention_size,
                serialize=True,
                enqueue=True,
                backtrace=False,
                diagnose=False,
                level="EVENTS",
                format="{time:YYYY-MM-DD at HH:mm:ss} | {level} | {message}",
            )


def add_args(cls, parser):
    """
    Adds relevant arguments to the parser for operation.
    """

    parser.add_argument("--netuid", type=int, help="Subnet netuid", default=89)

    parser.add_argument(
        "--neuron.device",
        type=str,
        help="Device to run on.",
        default="cpu",
    )

    parser.add_argument(
        "--neuron.epoch_length",
        type=int,
        help="The default epoch length (how often we set weights, measured in 12 second blocks).",
        default=100,
    )

    parser.add_argument(
        "--mock",
        action="store_true",
        help="Mock neuron and all network components.",
        default=False,
    )

    parser.add_argument(
        "--neuron.mock",
        action="store_true",
        help="Dry run.",
        default=False,
    )

    parser.add_argument(
        "--protein.pdb_id",
        type=str,
        help="PDB ID for protein folding.",  # defaults to None
        default=None,
    )

    parser.add_argument(
        "--protein.ff",
        type=str,
        help="Force field for protein folding.",
        default=None,
    )

    parser.add_argument(
        "--protein.water",
        type=str,
        help="Water used for protein folding.",
        default=None,
    )

    parser.add_argument(
        "--protein.box",
        type=str,
        help="Box type for protein folding.",
        default=None,
    )

    parser.add_argument(
        "--protein.max_steps",
        type=int,
        help="Maximum number of steps for protein folding.",
<<<<<<< HEAD
        default=500000,
=======
        default=100000,
    )

    parser.add_argument(
        "--protein.npt_steps",
        type=int,
        help="Number of steps run in npt stage of protein simulation. If None, it is calculated via max_steps.",
        default=None,
    )

    parser.add_argument(
        "--protein.nvt_steps",
        type=int,
        help="Number of steps run in nvt stage of protein simulation. If None, it is calculated via max_steps.",
        default=None,
>>>>>>> 0df8fc6c
    )

    parser.add_argument(
        "--protein.num_steps_to_save",
        type=int,
        help="Maximum number of steps to save during the energy minimization routine (set by validators for miners).",
        default=100,
    )

    parser.add_argument(
        "--protein.suppress_cmd_output",
        action="store_true",
        help="If set, we suppress the text output of terminal commands to reduce terminal clutter.",
        default=True,
    )

    parser.add_argument(
        "--protein.force_use_pdb",
        action="store_true",
        help="If True, we will attempt to fold a protein that has missing atoms.",
        default=True,
    )

    parser.add_argument(
        "--neuron.events_retention_size",
        type=str,
        help="Events retention size.",
        default="2 GB",
    )

    parser.add_argument(
        "--neuron.dont_save_events",
        action="store_true",
        help="If set, we dont save events to a log file.",
        default=False,
    )

    parser.add_argument(
        "--wandb.off",
        action="store_true",
        help="Turn off wandb.",
        default=False,
    )

    parser.add_argument(
        "--wandb.offline",
        action="store_true",
        help="Runs wandb in offline mode.",
        default=False,
    )

    parser.add_argument(
        "--wandb.notes",
        type=str,
        help="Notes to add to the wandb run.",
        default="",
    )

    parser.add_argument(
        "--mdrun_args.maxh",
        type=str,
        help="Timeout for the mdrun simulation in seconds (each step).",
        default=7200,  # default is 2h.
    )


def add_miner_args(cls, parser):
    """Add miner specific arguments to the parser."""

    parser.add_argument(
        "--neuron.name",
        type=str,
        help="Trials for this neuron go in neuron.root / (wallet_cold - wallet_hot) / neuron.name. ",
        default="miner",
    )

    parser.add_argument(
        "--neuron.suppress_cmd_output",
        action="store_true",
        help="If set, we suppress the text output of terminal commands to reduce terminal clutter.",
        default=True,
    )

    parser.add_argument(
        "--neuron.max_workers",
        type=int,
        help="Total number of subprocess that the miner is designed to run.",
        default=4,
    )

    parser.add_argument(
        "--blacklist.force_validator_permit",
        action="store_true",
        help="If set, we will force incoming requests to have a permit.",
        default=False,
    )

    parser.add_argument(
        "--blacklist.allow_non_registered",
        action="store_true",
        help="If set, miners will accept queries from non registered entities. (Dangerous!)",
        default=False,
    )

    parser.add_argument(
        "--wandb.project_name",
        type=str,
        default="folding-miners",
        help="Wandb project to log to.",
    )

    parser.add_argument(
        "--wandb.entity",
        type=str,
        default="opentensor-dev",
        help="Wandb entity to log to.",
    )


def add_validator_args(cls, parser):
    """Add validator specific arguments to the parser."""

    parser.add_argument(
        "--neuron.name",
        type=str,
        help="Trials for this neuron go in neuron.root / (wallet_cold - wallet_hot) / neuron.name. ",
        default="validator",
    )

    parser.add_argument(
        "--neuron.timeout",
        type=float,
        help="The timeout for each forward call. (seconds)",
        default=120,
    )

    parser.add_argument(
        "--neuron.update_interval",
        type=float,
        help="The interval in which the validators query the miners for updates. (seconds)",
        default=180,  # samples every 3-minutes in the simulation.
    )

    parser.add_argument(
        "--neuron.num_concurrent_forwards",
        type=int,
        help="The number of concurrent forwards running at any time.",
        default=1,
    )

    parser.add_argument(
        "--neuron.queue_size",
        type=int,
        help="The number of jobs to keep in the queue.",
        default=4,
    )

    parser.add_argument(
        "--neuron.sample_size",
        type=int,
        help="The number of miners to query in a single step.",
        default=10,
    )

    parser.add_argument(
        "--neuron.disable_set_weights",
        action="store_true",
        help="Disables setting weights.",
        default=False,
    )

    parser.add_argument(
        "--neuron.moving_average_alpha",
        type=float,
        help="Moving average alpha parameter, how much to add of the new observation.",
        default=0.1,
    )

    parser.add_argument(
        "--neuron.axon_off",
        "--axon_off",
        action="store_true",
        # Note: the validator needs to serve an Axon with their IP or they may
        #   be blacklisted by the firewall of serving peers on the network.
        help="Set this flag to not attempt to serve an Axon.",
        default=False,
    )

    parser.add_argument(
        "--neuron.vpermit_tao_limit",
        type=int,
        help="The maximum number of TAO allowed to query a validator with a vpermit.",
        default=4096,
    )

    parser.add_argument(
        "--wandb.project_name",
        type=str,
        help="The name of the project where you are sending the new run.",
        default="folding-validators",
    )

    parser.add_argument(
        "--wandb.entity",
        type=str,
        help="The name of the project where you are sending the new run.",
        default="opentensor-dev",
    )


def config(cls):
    """
    Returns the configuration object specific to this miner or validator after adding relevant arguments.
    """
    parser = argparse.ArgumentParser()
    bt.wallet.add_args(parser)
    bt.subtensor.add_args(parser)
    bt.logging.add_args(parser)
    bt.axon.add_args(parser)
    cls.add_args(parser)
    return bt.config(parser)<|MERGE_RESOLUTION|>--- conflicted
+++ resolved
@@ -124,10 +124,7 @@
         "--protein.max_steps",
         type=int,
         help="Maximum number of steps for protein folding.",
-<<<<<<< HEAD
         default=500000,
-=======
-        default=100000,
     )
 
     parser.add_argument(
@@ -142,7 +139,6 @@
         type=int,
         help="Number of steps run in nvt stage of protein simulation. If None, it is calculated via max_steps.",
         default=None,
->>>>>>> 0df8fc6c
     )
 
     parser.add_argument(
